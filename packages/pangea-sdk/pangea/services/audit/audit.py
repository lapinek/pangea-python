--- conflicted
+++ resolved
@@ -220,11 +220,7 @@
             if self.prev_unpublished_root_hash:
                 input.prev_root = self.prev_unpublished_root_hash
 
-<<<<<<< HEAD
-        response = self.request.post("log", data=input.dict(exclude_none=True))
-=======
         response = self.request.post("v1/log", data=input.dict(exclude_none=True))
->>>>>>> 5dad3d34
         return self.handle_log_response(response, verify=verify)
 
     def handle_log_response(self, response: PangeaResponse, verify: bool) -> PangeaResponse[LogResult]:
