--- conflicted
+++ resolved
@@ -26,11 +26,6 @@
 
     def save(self, dest_folder: str = "./", filename: Optional[str] = None):
         if filename is None:
-<<<<<<< HEAD
-            filename = self.filename
-
-        filepath = dest_folder + filename
-=======
             filename = self.filename if self.filename else "default_save_filename"
 
         filepath = os.path.join(dest_folder, filename)
@@ -38,7 +33,6 @@
         if not os.path.exists(directory):
             os.makedirs(directory)
 
->>>>>>> 7381c6b1
         with open(filepath, "wb") as file:
             file.write(self.file)
 
