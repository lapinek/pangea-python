# Copyright 2022 Pangea Cyber Corporation
# Author: Pangea Cyber Corporation
import enum
from typing import Any, Dict, Generic, List, Optional, TypeVar

import requests
from pydantic import BaseModel

T = TypeVar("T")


# API response should accept arbitrary fields to make them accept possible new parameters
class APIResponseModel(BaseModel):
    class Config:
        arbitrary_types_allowed = True
        # allow parameters despite they are not declared in model. Make SDK accept server new parameters
        extra = "allow"


# API request models doesn't not allow arbitrary fields
class APIRequestModel(BaseModel):
    class Config:
        arbitrary_types_allowed = True


class PangeaResponseResult(APIResponseModel):
    pass


<<<<<<< HEAD
class ErrorField(APIResponseModel):
=======
class ErrorField(PangeaResponseResult):
>>>>>>> 68f8a849
    """
    Field errors denote errors in fields provided in request payloads

    Fields:
        code(str): The field code
        detail(str): A human readable detail explaining the error
        source(str): A JSON pointer where the error occurred
        path(str): If verbose mode was enabled, a path to the JSON Schema used to validate the field
    """

    code: str
    detail: str
    source: str
    path: Optional[str] = None


<<<<<<< HEAD
class PangeaError(APIResponseModel):
=======
class PangeaError(PangeaResponseResult):
>>>>>>> 68f8a849
    errors: List[ErrorField] = []


class ResponseStatus(str, enum.Enum):
    SUCCESS = "Success"
    FAILED = "Failed"
    VALIDATION_ERR = "ValidationError"
    TOO_MANY_REQUESTS = "TooManyRequests"
    NO_CREDIT = "NoCredit"
    UNAUTHORIZED = "Unauthorized"
    SERVICE_NOT_ENABLED = "ServiceNotEnabled"
    PROVIDER_ERR = "ProviderError"
    MISSING_CONFIG_ID_SCOPE = "MissingConfigIDScope"
    MISSING_CONFIG_ID = "MissingConfigID"
    SERVICE_NOT_AVAILABLE = "ServiceNotAvailable"
    TREE_NOT_FOUND = "TreeNotFound"
    IP_NOT_FOUND = "IPNotFound"
    BAD_OFFSET = "BadOffset"


class ResponseHeader(APIResponseModel):
    """
    Pangea response API header.

    Arguments:
    request_id -- The request ID.
    request_time -- The time the request was issued, ISO8601.
    response_time -- The time the response was issued, ISO8601.
    status -- Pangea response status
    summary -- The summary of the response.
    """

    request_id: str
    request_time: str
    response_time: str
    status: str
    summary: str


class PangeaResponse(Generic[T], ResponseHeader):
    raw_result: Optional[Dict[str, Any]] = None
    raw_response: Optional[requests.Response] = None
    result: Optional[T] = None
    pangea_error: Optional[PangeaError] = None

    def __init__(self, response: requests.Response):
        json = response.json()
        super(PangeaResponse, self).__init__(**json)
        self.raw_response = response
        self.raw_result = json["result"]
        self.result = (
            T(**json["result"])
            if issubclass(type(T), PangeaResponseResult) and self.status == ResponseStatus.SUCCESS.value
            else None
        )
        if not self.success:
            self.pangea_error = PangeaError(**self.raw_result) if self.raw_result is not None else None

    @property
    def success(self) -> bool:
        return self.status == ResponseStatus.SUCCESS.value

    @property
    def errors(self) -> List[ErrorField]:
        return self.pangea_error.errors if self.pangea_error is not None else []<|MERGE_RESOLUTION|>--- conflicted
+++ resolved
@@ -27,11 +27,7 @@
     pass
 
 
-<<<<<<< HEAD
 class ErrorField(APIResponseModel):
-=======
-class ErrorField(PangeaResponseResult):
->>>>>>> 68f8a849
     """
     Field errors denote errors in fields provided in request payloads
 
@@ -48,11 +44,7 @@
     path: Optional[str] = None
 
 
-<<<<<<< HEAD
-class PangeaError(APIResponseModel):
-=======
 class PangeaError(PangeaResponseResult):
->>>>>>> 68f8a849
     errors: List[ErrorField] = []
 
 
