--- conflicted
+++ resolved
@@ -4,17 +4,12 @@
 import copy
 import json
 import logging
-import os
 import time
 from typing import Dict, List, Optional, Tuple, Type, Union
 
 import aiohttp
 import requests
 from requests.adapters import HTTPAdapter, Retry
-<<<<<<< HEAD
-=======
-from requests.structures import CaseInsensitiveDict
->>>>>>> 7381c6b1
 from requests_toolbelt import MultipartDecoder  # type: ignore
 
 import pangea
@@ -127,16 +122,6 @@
         self._extra_headers.update(headers)
         return self._extra_headers
 
-<<<<<<< HEAD
-    def _get_part_name(self, content_disposition: str) -> Optional[str]:
-        filename_parts = content_disposition.split("name=")
-        if len(filename_parts) > 1:
-            name_part = filename_parts[1].split(";")[0].strip('"')
-            return name_part
-        else:
-            return None
-
-=======
     def _get_filename_from_content_disposition(self, content_disposition: str) -> Optional[str]:
         filename_parts = content_disposition.split("name=")
         if len(filename_parts) > 1:
@@ -147,7 +132,6 @@
     def _get_filename_from_url(self, url: str) -> Optional[str]:
         return url.split("/")[-1].split("?")[0]
 
->>>>>>> 7381c6b1
     def _check_response(self, response: PangeaResponse) -> PangeaResponse:
         status = response.status
         summary = response.summary
@@ -298,11 +282,7 @@
             # if "application/octet-stream" in content_type:
             if i > 0:
                 content_disposition = part.headers.get(b"Content-Disposition", b"").decode("utf-8")
-<<<<<<< HEAD
-                name = self._get_part_name(content_disposition)
-=======
                 name = self._get_filename_from_content_disposition(content_disposition)
->>>>>>> 7381c6b1
                 if name is None:
                     name = f"default_file_name_{i}"
 
@@ -407,11 +387,7 @@
 
         return self._check_response(pangea_response)
 
-<<<<<<< HEAD
-    def download_file(self, url: str, filename: Optional[str] = None, dest_folder: Optional[str] = None):
-=======
     def download_file(self, url: str, filename: Optional[str] = None) -> AttachedFile:
->>>>>>> 7381c6b1
         self.logger.debug(
             json.dumps(
                 {
@@ -419,10 +395,6 @@
                     "action": "download_file",
                     "url": url,
                     "filename": filename,
-<<<<<<< HEAD
-                    "folder": dest_folder,
-=======
->>>>>>> 7381c6b1
                     "status": "start",
                 }
             )
@@ -431,21 +403,6 @@
         if response.status_code == 200:
             if filename is None:
                 content_disposition = response.headers.get(b"Content-Disposition", b"").decode("utf-8")
-<<<<<<< HEAD
-                name = self._get_part_name(content_disposition)
-                filename = name if name is not None else "download_file"
-            if dest_folder is None:
-                dest_folder = "./"
-
-            destination_path = dest_folder + filename
-
-            directory = os.path.dirname(destination_path)
-            if not os.path.exists(directory):
-                os.makedirs(directory)
-
-            with open(destination_path, "wb") as file:
-                file.write(response.content)
-=======
                 filename = self._get_filename_from_content_disposition(content_disposition)
                 if filename is None:
                     filename = self._get_filename_from_url(url)
@@ -453,7 +410,6 @@
                         filename = "default_filename"
 
             content_type = response.headers.get(b"Content-Type", b"").decode("utf-8")
->>>>>>> 7381c6b1
 
             self.logger.debug(
                 json.dumps(
@@ -462,18 +418,11 @@
                         "action": "download_file",
                         "url": url,
                         "filename": filename,
-<<<<<<< HEAD
-                        "folder": dest_folder,
-=======
->>>>>>> 7381c6b1
                         "status": "success",
                     }
                 )
             )
-<<<<<<< HEAD
-=======
             return AttachedFile(filename=filename, file=response.content, content_type=content_type)
->>>>>>> 7381c6b1
         else:
             raise pe.DownloadFileError(f"Failed to download file. Status: {response.status_code}", response.text)
 
