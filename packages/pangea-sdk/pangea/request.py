--- conflicted
+++ resolved
@@ -11,17 +11,13 @@
 import aiohttp
 import requests
 from requests.adapters import HTTPAdapter, Retry
-<<<<<<< HEAD
 from requests_toolbelt import MultipartDecoder  # type: ignore
-=======
->>>>>>> df4a489f
 
 import pangea
 import pangea.exceptions as pe
 from pangea.config import PangeaConfig
 from pangea.response import AttachedFile, PangeaResponse, PangeaResponseResult, ResponseStatus, TransferMethod
 from pangea.utils import default_encoder
-<<<<<<< HEAD
 
 
 class MultipartResponse(object):
@@ -31,8 +27,6 @@
     def __init__(self, pangea_json: Dict[str, str], attached_files: List = []):
         self.pangea_json = pangea_json
         self.attached_files = attached_files
-=======
->>>>>>> df4a489f
 
 
 class PangeaRequestBase(object):
@@ -246,7 +240,6 @@
 
         self._check_http_errors(requests_response)
 
-<<<<<<< HEAD
         if "multipart/form-data" in requests_response.headers.get("content-type", ""):
             multipart_response = self._process_multipart_response(requests_response)
             pangea_response: PangeaResponse = PangeaResponse(
@@ -266,9 +259,6 @@
             except requests.exceptions.JSONDecodeError as e:
                 raise pe.PangeaException(f"Failed to decode json response. {e}. Body: {requests_response.text}")
 
-=======
-        pangea_response: PangeaResponse = PangeaResponse(requests_response, result_class=result_class, json=json_resp)
->>>>>>> df4a489f
         if poll_result:
             pangea_response = self._handle_queued_result(pangea_response)
 
