--- conflicted
+++ resolved
@@ -173,22 +173,14 @@
         if resp.status < 200 or resp.status >= 300:
             raise pe.PresignedUploadError(f"presigned PUT failure: {resp.status}", await resp.text())
 
-<<<<<<< HEAD
-    async def download_file(self, url: str, filename: Optional[str] = None, dest_folder: Optional[str] = None):
-=======
     async def download_file(self, url: str, filename: Optional[str] = None) -> AttachedFile:
->>>>>>> 7381c6b1
         self.logger.debug(
             json.dumps(
                 {
                     "service": self.service,
                     "action": "download_file",
                     "url": url,
-<<<<<<< HEAD
                     "filename": filename,
-                    "folder": dest_folder,
-=======
->>>>>>> 7381c6b1
                     "status": "start",
                 }
             )
@@ -197,22 +189,6 @@
             if response.status == 200:
                 if filename is None:
                     content_disposition = response.headers.get("Content-Disposition", "")
-<<<<<<< HEAD
-                    name = self._get_part_name(content_disposition)
-                    filename = name if name is not None else "download_file"
-                if dest_folder is None:
-                    dest_folder = "./"
-
-                destination_path = dest_folder + filename
-
-                directory = os.path.dirname(destination_path)
-                if not os.path.exists(directory):
-                    os.makedirs(directory)
-
-                with open(destination_path, "wb") as file:
-                    file.write(await response.read())
-
-=======
                     filename = self._get_filename_from_content_disposition(content_disposition)
                     if filename is None:
                         filename = self._get_filename_from_url(url)
@@ -220,7 +196,6 @@
                             filename = "default_filename"
 
                 content_type = response.headers.get("Content-Type", "")
->>>>>>> 7381c6b1
                 self.logger.debug(
                     json.dumps(
                         {
@@ -228,19 +203,12 @@
                             "action": "download_file",
                             "url": url,
                             "filename": filename,
-<<<<<<< HEAD
-                            "folder": dest_folder,
-=======
->>>>>>> 7381c6b1
                             "status": "success",
                         }
                     )
                 )
-<<<<<<< HEAD
-=======
 
                 return AttachedFile(filename=filename, file=await response.read(), content_type=content_type)
->>>>>>> 7381c6b1
             else:
                 raise pe.DownloadFileError(f"Failed to download file. Status: {response.status}", await response.text())
 
@@ -257,11 +225,7 @@
         async for part in reader:
             content_type = part.headers.get("Content-Type", "")
             content_disposition = part.headers.get("Content-Disposition", "")
-<<<<<<< HEAD
-            name = self._get_part_name(content_disposition)
-=======
             name = self._get_filename_from_content_disposition(content_disposition)
->>>>>>> 7381c6b1
             if name is None:
                 name = f"default_file_name_{i}"
                 i += 1
@@ -273,23 +237,14 @@
         # Parse the multipart response
         multipart_reader = aiohttp.MultipartReader.from_response(resp)
 
-<<<<<<< HEAD
-        pangea_json = await self._get_pangea_json(multipart_reader)  # type: ignore
-=======
         pangea_json = await self._get_pangea_json(multipart_reader)  # type: ignore[arg-type]
->>>>>>> 7381c6b1
         self.logger.debug(
             json.dumps({"service": self.service, "action": "multipart response", "response": pangea_json})
         )
 
         multipart_reader = multipart_reader.__aiter__()
-<<<<<<< HEAD
-        attached_files = await self._get_attached_files(multipart_reader)  # type: ignore
-        return MultipartResponse(pangea_json, attached_files)  # type: ignore
-=======
         attached_files = await self._get_attached_files(multipart_reader)  # type: ignore[arg-type]
         return MultipartResponse(pangea_json, attached_files)  # type: ignore[arg-type]
->>>>>>> 7381c6b1
 
     async def _http_post(
         self,
