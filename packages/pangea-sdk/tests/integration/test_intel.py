--- conflicted
+++ resolved
@@ -43,64 +43,6 @@
         self.intel_file = FileIntel(token, config=config, logger_name="pangea")
         logger_set_pangea_config(logger_name=self.intel_file.logger.name)
 
-<<<<<<< HEAD
-=======
-    def test_file_lookup(self):
-        response = self.intel_file.lookup(
-            hash="142b638c6a60b60c7f9928da4fb85a5a8e1422a9ffdc9ee49e17e56ccca9cf6e",
-            hash_type="sha256",
-            provider="reversinglabs",
-            verbose=True,
-            raw=True,
-        )
-        self.assertEqual(response.status, ResponseStatus.SUCCESS)
-        self.assertEqual(response.result.data.verdict, "malicious")
-
-    def test_file_lookup_default_provider(self):
-        response = self.intel_file.lookup(
-            hash="142b638c6a60b60c7f9928da4fb85a5a8e1422a9ffdc9ee49e17e56ccca9cf6e",
-            hash_type="sha256",
-            verbose=True,
-            raw=True,
-        )
-        self.assertEqual(response.status, ResponseStatus.SUCCESS)
-
-    def test_file_lookup_from_filepath(self):
-        response = self.intel_file.lookupFilepath(
-            filepath="./README.md",
-            provider="reversinglabs",
-            verbose=True,
-            raw=True,
-        )
-        self.assertEqual(response.status, ResponseStatus.SUCCESS)
-
-    def test_file_lookup_with_bad_auth_token(self):
-        token = "noarealtoken"
-        domain = get_test_domain(TEST_ENVIRONMENT)
-        config = PangeaConfig(domain=domain, custom_user_agent="sdk-test")
-        badintel_domain = FileIntel(token, config=config, logger_name="pangea")
-        logger_set_pangea_config(logger_name=self.intel_file.logger.name)
-
-        with self.assertRaises(pe.UnauthorizedException):
-            badintel_domain.lookup(
-                hash="142b638c6a60b60c7f9928da4fb85a5a8e1422a9ffdc9ee49e17e56ccca9cf6e",
-                hash_type="sha256",
-                provider="reversinglabs",
-            )
-
-    def test_file_lookup_with_bad_hash(self):
-        with self.assertRaises(pe.PangeaAPIException):
-            self.intel_file.lookup(hash="notarealhash", hash_type="sha256", provider="reversinglabs")
-
-    def test_file_lookup_with_no_provider(self):
-        with self.assertRaises(pe.PangeaAPIException):
-            self.intel_file.lookup(
-                hash="142b638c6a60b60c7f9928da4fb85a5a8e1422a9ffdc9ee49e17e56ccca9cf6e",
-                hash_type="notavalidhashtype",
-                provider="reversinglabs",
-            )
-
->>>>>>> 43fd677b
     def test_file_reputation(self):
         response = self.intel_file.hash_reputation(
             hash="142b638c6a60b60c7f9928da4fb85a5a8e1422a9ffdc9ee49e17e56ccca9cf6e",
