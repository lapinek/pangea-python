import unittest

import pangea.exceptions as pe
from pangea import PangeaConfig
from pangea.response import ResponseStatus
<<<<<<< HEAD
from pangea.services import DomainIntel, FileIntel, IpIntel
from pangea.tools_util import TestEnvironment, get_test_domain, get_test_token

TEST_ENVIRONMENT = TestEnvironment.LIVE
=======
from pangea.services import DomainIntel, FileIntel, UrlIntel
>>>>>>> 319d5f06


class TestDomainIntel(unittest.TestCase):
    def setUp(self):
        token = get_test_token(TEST_ENVIRONMENT)
        domain = get_test_domain(TEST_ENVIRONMENT)
        config = PangeaConfig(domain=domain)
        self.intel_domain = DomainIntel(token, config=config)

    def test_domain_lookup(self):
        response = self.intel_domain.lookup(
            domain="737updatesboeing.com", provider="domaintools", verbose=True, raw=True
        )
        self.assertEqual(response.status, ResponseStatus.SUCCESS)
        self.assertEqual(response.result.data.verdict, "malicious")

    def test_domain_lookup_with_bad_auth_token(self):
        token = "noarealtoken"
        domain = get_test_domain(TEST_ENVIRONMENT)
        config = PangeaConfig(domain=domain)
        badintel_domain = DomainIntel(token, config=config)

        with self.assertRaises(pe.UnauthorizedException):
            badintel_domain.lookup(domain="737updatesboeing.com", provider="domaintools")


class TestFileIntel(unittest.TestCase):
    def setUp(self):
        token = get_test_token(TEST_ENVIRONMENT)
        domain = get_test_domain(TEST_ENVIRONMENT)
        config = PangeaConfig(domain=domain)
        self.intel_file = FileIntel(token, config=config)

    def test_file_lookup(self):
        response = self.intel_file.lookup(
            hash="142b638c6a60b60c7f9928da4fb85a5a8e1422a9ffdc9ee49e17e56ccca9cf6e",
            hash_type="sha256",
            provider="reversinglabs",
            verbose=True,
            raw=True,
        )
        self.assertEqual(response.status, ResponseStatus.SUCCESS)
        self.assertEqual(response.result.data.verdict, "malicious")

    def test_file_lookup_from_filepath(self):
        response = self.intel_file.lookupFilepath(
            filepath="./README.md",
            provider="reversinglabs",
            verbose=True,
            raw=True,
        )
        self.assertEqual(response.status, ResponseStatus.SUCCESS)
        self.assertEqual(response.result.data.verdict, "unknown")

    def test_file_lookup_with_bad_auth_token(self):
        token = "noarealtoken"
        domain = get_test_domain(TEST_ENVIRONMENT)
        config = PangeaConfig(domain=domain)
        badintel_domain = FileIntel(token, config=config)

        with self.assertRaises(pe.UnauthorizedException):
            badintel_domain.lookup(
                hash="142b638c6a60b60c7f9928da4fb85a5a8e1422a9ffdc9ee49e17e56ccca9cf6e",
                hash_type="sha256",
                provider="reversinglabs",
            )

    def test_file_lookup_with_no_provider(self):
        with self.assertRaises(pe.PangeaAPIException):
            self.intel_file.lookup(
                hash="142b638c6a60b60c7f9928da4fb85a5a8e1422a9ffdc9ee49e17e56ccca9cf6e", hash_type="sha256"
            )

    def test_file_lookup_with_bad_hash(self):
        with self.assertRaises(pe.PangeaAPIException):
            self.intel_file.lookup(hash="notarealhash", hash_type="sha256", provider="reversinglabs")

    def test_file_lookup_with_no_provider(self):
        with self.assertRaises(pe.PangeaAPIException):
            self.intel_file.lookup(
                hash="142b638c6a60b60c7f9928da4fb85a5a8e1422a9ffdc9ee49e17e56ccca9cf6e",
                hash_type="notavalidhashtype",
                provider="reversinglabs",
            )


<<<<<<< HEAD
class TestIPIntel(unittest.TestCase):
=======
class TestURLIntel(unittest.TestCase):
>>>>>>> 319d5f06
    def setUp(self):
        token = os.getenv("PANGEA_TEST_INTEGRATION_TOKEN")
        config_id = os.getenv("INTEL_INTEGRATION_CONFIG_TOKEN")
        domain = os.getenv("PANGEA_TEST_INTEGRATION_ENDPOINT")
        config = PangeaConfig(domain=domain, config_id=config_id)
<<<<<<< HEAD
        self.intel_ip = IpIntel(token, config=config)

    def test_ip_lookup(self):
        response = self.intel_ip.lookup(ip="93.231.182.110", provider="crowdstrike", verbose=True, raw=True)
        self.assertEqual(response.status, ResponseStatus.SUCCESS)
        self.assertEqual(response.result.data.verdict, "malicious")

    def test_ip_lookup_with_bad_auth_token(self):
=======
        self.intel_url = UrlIntel(token, config=config)

    def test_url_lookup(self):
        response = self.intel_url.lookup(
            url="http://113.235.101.11:54384", provider="crowdstrike", verbose=True, raw=True
        )
        self.assertEqual(response.status, ResponseStatus.SUCCESS)
        self.assertEqual(response.result.data.verdict, "malicious")

    def test_url_lookup_with_bad_auth_token(self):
>>>>>>> 319d5f06
        token = "noarealtoken"
        config_id = os.getenv("INTEL_INTEGRATION_CONFIG_TOKEN")
        domain = os.getenv("PANGEA_TEST_INTEGRATION_ENDPOINT")
        config = PangeaConfig(domain=domain, config_id=config_id)
<<<<<<< HEAD
        badintel_ip = IpIntel(token, config=config)

        with self.assertRaises(pe.UnauthorizedException):
            badintel_ip.lookup(ip="93.231.182.110", provider="crowdstrike")

    def test_ip_lookup_with_no_provider(self):
        with self.assertRaises(pe.PangeaAPIException):
            self.intel_ip.lookup(ip="93.231.182.110")
=======
        badintel_url = UrlIntel(token, config=config)

        with self.assertRaises(pe.UnauthorizedException):
            badintel_url.lookup(url="http://113.235.101.11:54384", provider="crowdstrike")

    def test_url_lookup_with_no_provider(self):
        with self.assertRaises(pe.PangeaAPIException):
            self.intel_url.lookup(url="http://113.235.101.11:54384")
>>>>>>> 319d5f06
<|MERGE_RESOLUTION|>--- conflicted
+++ resolved
@@ -3,14 +3,10 @@
 import pangea.exceptions as pe
 from pangea import PangeaConfig
 from pangea.response import ResponseStatus
-<<<<<<< HEAD
-from pangea.services import DomainIntel, FileIntel, IpIntel
+from pangea.services import DomainIntel, FileIntel, IpIntel, UrlIntel
 from pangea.tools_util import TestEnvironment, get_test_domain, get_test_token
 
 TEST_ENVIRONMENT = TestEnvironment.LIVE
-=======
-from pangea.services import DomainIntel, FileIntel, UrlIntel
->>>>>>> 319d5f06
 
 
 class TestDomainIntel(unittest.TestCase):
@@ -97,17 +93,11 @@
             )
 
 
-<<<<<<< HEAD
 class TestIPIntel(unittest.TestCase):
-=======
-class TestURLIntel(unittest.TestCase):
->>>>>>> 319d5f06
     def setUp(self):
-        token = os.getenv("PANGEA_TEST_INTEGRATION_TOKEN")
-        config_id = os.getenv("INTEL_INTEGRATION_CONFIG_TOKEN")
-        domain = os.getenv("PANGEA_TEST_INTEGRATION_ENDPOINT")
-        config = PangeaConfig(domain=domain, config_id=config_id)
-<<<<<<< HEAD
+        token = get_test_token(TEST_ENVIRONMENT)
+        domain = get_test_domain(TEST_ENVIRONMENT)
+        config = PangeaConfig(domain=domain)
         self.intel_ip = IpIntel(token, config=config)
 
     def test_ip_lookup(self):
@@ -116,7 +106,24 @@
         self.assertEqual(response.result.data.verdict, "malicious")
 
     def test_ip_lookup_with_bad_auth_token(self):
-=======
+        token = "noarealtoken"
+        domain = get_test_domain(TEST_ENVIRONMENT)
+        config = PangeaConfig(domain=domain)
+        badintel_ip = IpIntel(token, config=config)
+
+        with self.assertRaises(pe.UnauthorizedException):
+            badintel_ip.lookup(ip="93.231.182.110", provider="crowdstrike")
+
+    def test_ip_lookup_with_no_provider(self):
+        with self.assertRaises(pe.PangeaAPIException):
+            self.intel_ip.lookup(ip="93.231.182.110")
+
+
+class TestURLIntel(unittest.TestCase):
+    def setUp(self):
+        token = get_test_token(TEST_ENVIRONMENT)
+        domain = get_test_domain(TEST_ENVIRONMENT)
+        config = PangeaConfig(domain=domain)
         self.intel_url = UrlIntel(token, config=config)
 
     def test_url_lookup(self):
@@ -127,21 +134,9 @@
         self.assertEqual(response.result.data.verdict, "malicious")
 
     def test_url_lookup_with_bad_auth_token(self):
->>>>>>> 319d5f06
         token = "noarealtoken"
-        config_id = os.getenv("INTEL_INTEGRATION_CONFIG_TOKEN")
-        domain = os.getenv("PANGEA_TEST_INTEGRATION_ENDPOINT")
-        config = PangeaConfig(domain=domain, config_id=config_id)
-<<<<<<< HEAD
-        badintel_ip = IpIntel(token, config=config)
-
-        with self.assertRaises(pe.UnauthorizedException):
-            badintel_ip.lookup(ip="93.231.182.110", provider="crowdstrike")
-
-    def test_ip_lookup_with_no_provider(self):
-        with self.assertRaises(pe.PangeaAPIException):
-            self.intel_ip.lookup(ip="93.231.182.110")
-=======
+        domain = get_test_domain(TEST_ENVIRONMENT)
+        config = PangeaConfig(domain=domain)
         badintel_url = UrlIntel(token, config=config)
 
         with self.assertRaises(pe.UnauthorizedException):
@@ -149,5 +144,4 @@
 
     def test_url_lookup_with_no_provider(self):
         with self.assertRaises(pe.PangeaAPIException):
-            self.intel_url.lookup(url="http://113.235.101.11:54384")
->>>>>>> 319d5f06
+            self.intel_url.lookup(url="http://113.235.101.11:54384")