import unittest

import pangea.exceptions as pe
from pangea import PangeaConfig
from pangea.response import ResponseStatus
from pangea.services import DomainIntel, FileIntel, IpIntel, UrlIntel, UserIntel
from pangea.services.intel import HashType
from pangea.tools import TestEnvironment, get_test_domain, get_test_token, logger_set_pangea_config

TEST_ENVIRONMENT = TestEnvironment.LIVE


class TestDomainIntel(unittest.TestCase):
    def setUp(self):
        token = get_test_token(TEST_ENVIRONMENT)
        domain = get_test_domain(TEST_ENVIRONMENT)
        config = PangeaConfig(domain=domain, custom_user_agent="sdk-test")
        self.intel_domain = DomainIntel(token, config=config, logger_name="pangea")
        logger_set_pangea_config(logger_name=self.intel_domain.logger.name)

    def test_domain_reputation(self):
        response = self.intel_domain.reputation(
            domain="737updatesboeing.com", provider="domaintools", verbose=True, raw=True
        )
        self.assertEqual(response.status, ResponseStatus.SUCCESS)
        self.assertEqual(response.result.data.verdict, "malicious")

    def test_domain_reputation_with_bad_auth_token(self):
        token = "noarealtoken"
        domain = get_test_domain(TEST_ENVIRONMENT)
        config = PangeaConfig(domain=domain, custom_user_agent="sdk-test")
        badintel_domain = DomainIntel(token, config=config)

        with self.assertRaises(pe.UnauthorizedException):
            badintel_domain.reputation(domain="737updatesboeing.com", provider="domaintools")


class TestFileIntel(unittest.TestCase):
    def setUp(self):
        token = get_test_token(TEST_ENVIRONMENT)
        domain = get_test_domain(TEST_ENVIRONMENT)
        config = PangeaConfig(domain=domain, custom_user_agent="sdk-test")
        self.intel_file = FileIntel(token, config=config, logger_name="pangea")
        logger_set_pangea_config(logger_name=self.intel_file.logger.name)

    def test_file_reputation(self):
        response = self.intel_file.hash_reputation(
            hash="142b638c6a60b60c7f9928da4fb85a5a8e1422a9ffdc9ee49e17e56ccca9cf6e",
            hash_type="sha256",
            provider="reversinglabs",
            verbose=True,
            raw=True,
        )
        self.assertEqual(response.status, ResponseStatus.SUCCESS)
        self.assertEqual(response.result.data.verdict, "malicious")

    def test_file_reputation_default_provider(self):
        response = self.intel_file.hash_reputation(
            hash="142b638c6a60b60c7f9928da4fb85a5a8e1422a9ffdc9ee49e17e56ccca9cf6e",
            hash_type="sha256",
            verbose=True,
            raw=True,
        )
        self.assertEqual(response.status, ResponseStatus.SUCCESS)

    def test_file_reputation_from_filepath(self):
        response = self.intel_file.filepath_reputation(
            filepath="./README.md",
            provider="reversinglabs",
            verbose=True,
            raw=True,
        )
        self.assertEqual(response.status, ResponseStatus.SUCCESS)
        self.assertEqual(response.result.data.verdict, "benign")

    def test_file_reputation_with_bad_auth_token(self):
        token = "noarealtoken"
        domain = get_test_domain(TEST_ENVIRONMENT)
        config = PangeaConfig(domain=domain, custom_user_agent="sdk-test")
        badintel_domain = FileIntel(token, config=config)

        with self.assertRaises(pe.UnauthorizedException):
            badintel_domain.hash_reputation(
                hash="142b638c6a60b60c7f9928da4fb85a5a8e1422a9ffdc9ee49e17e56ccca9cf6e",
                hash_type="sha256",
                provider="reversinglabs",
            )

    def test_file_reputation_with_bad_hash(self):
        with self.assertRaises(pe.PangeaAPIException):
            self.intel_file.hash_reputation(hash="notarealhash", hash_type="sha256", provider="reversinglabs")

    def test_file_reputation_with_no_provider(self):
        with self.assertRaises(pe.PangeaAPIException):
            self.intel_file.hash_reputation(
                hash="142b638c6a60b60c7f9928da4fb85a5a8e1422a9ffdc9ee49e17e56ccca9cf6e",
                hash_type="notavalidhashtype",
                provider="reversinglabs",
            )


class TestIPIntel(unittest.TestCase):
    def setUp(self):
        token = get_test_token(TEST_ENVIRONMENT)
        domain = get_test_domain(TEST_ENVIRONMENT)
        config = PangeaConfig(domain=domain, custom_user_agent="sdk-test")
        self.intel_ip = IpIntel(token, config=config, logger_name="pangea")
        logger_set_pangea_config(logger_name=self.intel_ip.logger.name)

    def test_ip_geolocate_default_provider(self):
        response = self.intel_ip.geolocate(ip="93.231.182.110", verbose=True, raw=True)
        self.assertEqual(response.status, ResponseStatus.SUCCESS)
        self.assertEqual(response.result.data.country, "Federal Republic Of Germany")
        self.assertEqual(response.result.data.city, "unna")
        self.assertEqual(response.result.data.postal_code, "59425")

    def test_ip_domain(self):
        response = self.intel_ip.get_domain(ip="24.235.114.61", provider="digitalelement", verbose=True, raw=True)
        self.assertEqual(response.status, ResponseStatus.SUCCESS)
        self.assertTrue(response.result.data.domain_found)
        self.assertEqual("rogers.com", response.result.data.domain)

    def test_ip_domain_default_provider(self):
        response = self.intel_ip.get_domain(ip="24.235.114.61", verbose=True, raw=True)
        self.assertEqual(response.status, ResponseStatus.SUCCESS)
        self.assertTrue(response.result.data.domain_found)
        self.assertEqual("rogers.com", response.result.data.domain)

    def test_ip_vpn(self):
        response = self.intel_ip.is_vpn(ip="2.56.189.74", provider="digitalelement", verbose=True, raw=True)
        self.assertEqual(response.status, ResponseStatus.SUCCESS)
        self.assertTrue(response.result.data.is_vpn)

    def test_ip_vpn_default_provider(self):
        response = self.intel_ip.is_vpn(ip="2.56.189.74", verbose=True, raw=True)
        self.assertEqual(response.status, ResponseStatus.SUCCESS)
        self.assertTrue(response.result.data.is_vpn)

    def test_ip_proxy(self):
        response = self.intel_ip.is_proxy(ip="34.201.32.172", provider="digitalelement", verbose=True, raw=True)
        self.assertEqual(response.status, ResponseStatus.SUCCESS)
        self.assertTrue(response.result.data.is_proxy)

    def test_ip_proxy_default_provider(self):
        response = self.intel_ip.is_proxy(ip="34.201.32.172", verbose=True, raw=True)
        self.assertEqual(response.status, ResponseStatus.SUCCESS)
        self.assertTrue(response.result.data.is_proxy)

<<<<<<< HEAD
    def test_ip_reputation(self):
=======
    def test_ip_lookup_with_bad_auth_token(self):
        token = "noarealtoken"
        domain = get_test_domain(TEST_ENVIRONMENT)
        config = PangeaConfig(domain=domain, custom_user_agent="sdk-test")
        badintel_ip = IpIntel(token, config=config)

        with self.assertRaises(pe.UnauthorizedException):
            badintel_ip.lookup(ip="93.231.182.110", provider="crowdstrike")

    def test_ip_reputation_crowdstrike(self):
>>>>>>> 5dad3d34
        response = self.intel_ip.reputation(ip="93.231.182.110", provider="crowdstrike", verbose=True, raw=True)
        self.assertEqual(response.status, ResponseStatus.SUCCESS)
        self.assertEqual(response.result.data.verdict, "malicious")

    def test_ip_reputation_cymru(self):
        response = self.intel_ip.reputation(ip="93.231.182.110", provider="cymru", verbose=True, raw=True)
        self.assertEqual(response.status, ResponseStatus.SUCCESS)

    def test_ip_reputation_default_provider(self):
        response = self.intel_ip.reputation(ip="93.231.182.110", verbose=True, raw=True)
        self.assertEqual(response.status, ResponseStatus.SUCCESS)

    def test_ip_reputation_with_bad_auth_token(self):
        token = "noarealtoken"
        domain = get_test_domain(TEST_ENVIRONMENT)
        config = PangeaConfig(domain=domain, custom_user_agent="sdk-test")
        badintel_ip = IpIntel(token, config=config)

        with self.assertRaises(pe.UnauthorizedException):
            badintel_ip.reputation(ip="93.231.182.110", provider="crowdstrike")


class TestURLIntel(unittest.TestCase):
    def setUp(self):
        token = get_test_token(TEST_ENVIRONMENT)
        domain = get_test_domain(TEST_ENVIRONMENT)
        config = PangeaConfig(domain=domain, custom_user_agent="sdk-test")
        self.intel_url = UrlIntel(token, config=config, logger_name="pangea")
        logger_set_pangea_config(logger_name=self.intel_url.logger.name)

    def test_url_reputation(self):
        response = self.intel_url.reputation(
            url="http://113.235.101.11:54384", provider="crowdstrike", verbose=True, raw=True
        )
        self.assertEqual(response.status, ResponseStatus.SUCCESS)
        self.assertEqual(response.result.data.verdict, "malicious")

    def test_url_reputation_default_provider(self):
        response = self.intel_url.reputation(url="http://113.235.101.11:54384", verbose=True, raw=True)
        self.assertEqual(response.status, ResponseStatus.SUCCESS)

    def test_url_reputation_with_bad_auth_token(self):
        token = "noarealtoken"
        domain = get_test_domain(TEST_ENVIRONMENT)
        config = PangeaConfig(domain=domain, custom_user_agent="sdk-test")
        badintel_url = UrlIntel(token, config=config)

        with self.assertRaises(pe.UnauthorizedException):
            badintel_url.reputation(url="http://113.235.101.11:54384", provider="crowdstrike")


class TestUserIntel(unittest.TestCase):
    def setUp(self):
        token = get_test_token(TEST_ENVIRONMENT)
        domain = get_test_domain(TEST_ENVIRONMENT)
        config = PangeaConfig(domain=domain, custom_user_agent="sdk-test")
        self.intel_user = UserIntel(token, config=config, logger_name="pangea")
        logger_set_pangea_config(logger_name=self.intel_user.logger.name)

    def test_user_breached_phone(self):
        response = self.intel_user.user_breached(phone_number="8005550123", provider="spycloud", verbose=True, raw=True)
        self.assertEqual(response.status, ResponseStatus.SUCCESS)
        self.assertTrue(response.result.data.found_in_breach)
        self.assertGreater(response.result.data.breach_count, 0)

    def test_user_breached_email(self):
        response = self.intel_user.user_breached(email="test@example.com", provider="spycloud", verbose=True, raw=True)
        self.assertEqual(response.status, ResponseStatus.SUCCESS)
        self.assertTrue(response.result.data.found_in_breach)
        self.assertGreater(response.result.data.breach_count, 0)

    def test_user_breached_username(self):
        response = self.intel_user.user_breached(username="shortpatrick", provider="spycloud", verbose=True, raw=True)
        self.assertEqual(response.status, ResponseStatus.SUCCESS)
        self.assertTrue(response.result.data.found_in_breach)
        self.assertGreater(response.result.data.breach_count, 0)

    def test_user_breached_ip(self):
        response = self.intel_user.user_breached(ip="192.168.140.37", provider="spycloud", verbose=True, raw=True)
        self.assertEqual(response.status, ResponseStatus.SUCCESS)
        self.assertTrue(response.result.data.found_in_breach)
        self.assertGreater(response.result.data.breach_count, 0)

    def test_user_breached_default_provider(self):
        response = self.intel_user.user_breached(phone_number="8005550123", verbose=True, raw=True)
        self.assertEqual(response.status, ResponseStatus.SUCCESS)

    def test_password_breached(self):
        response = self.intel_user.password_breached(
            hash_prefix="5baa6", hash_type=HashType.SHA256, provider="spycloud"
        )
        self.assertEqual(response.status, ResponseStatus.SUCCESS)
        self.assertTrue(response.result.data.found_in_breach)
        self.assertGreater(response.result.data.breach_count, 0)

    def test_password_breached_default_provider(self):
        response = self.intel_user.password_breached(hash_prefix="5baa6", hash_type=HashType.SHA256)
        self.assertEqual(response.status, ResponseStatus.SUCCESS)
        self.assertTrue(response.result.data.found_in_breach)
        self.assertGreater(response.result.data.breach_count, 0)<|MERGE_RESOLUTION|>--- conflicted
+++ resolved
@@ -146,20 +146,7 @@
         self.assertEqual(response.status, ResponseStatus.SUCCESS)
         self.assertTrue(response.result.data.is_proxy)
 
-<<<<<<< HEAD
     def test_ip_reputation(self):
-=======
-    def test_ip_lookup_with_bad_auth_token(self):
-        token = "noarealtoken"
-        domain = get_test_domain(TEST_ENVIRONMENT)
-        config = PangeaConfig(domain=domain, custom_user_agent="sdk-test")
-        badintel_ip = IpIntel(token, config=config)
-
-        with self.assertRaises(pe.UnauthorizedException):
-            badintel_ip.lookup(ip="93.231.182.110", provider="crowdstrike")
-
-    def test_ip_reputation_crowdstrike(self):
->>>>>>> 5dad3d34
         response = self.intel_ip.reputation(ip="93.231.182.110", provider="crowdstrike", verbose=True, raw=True)
         self.assertEqual(response.status, ResponseStatus.SUCCESS)
         self.assertEqual(response.result.data.verdict, "malicious")
