import datetime
import json
import time
import unittest

import pangea.exceptions as pexc
from pangea import PangeaConfig
from pangea.response import PangeaResponse, ResponseStatus
from pangea.services import Audit
<<<<<<< HEAD
from pangea.services.audit.models import Event, EventVerification, LogResult, SearchOrder, SearchOrderBy, SearchOutput
=======
from pangea.services.audit.exceptions import AuditException
from pangea.services.audit.models import (
    EventSigning,
    EventVerification,
    LogResult,
    SearchOrder,
    SearchOrderBy,
    SearchOutput,
)
>>>>>>> 7e723bb5
from pangea.tools import (
    TestEnvironment,
    get_custom_schema_test_token,
    get_test_domain,
    get_test_token,
    get_vault_signature_test_token,
    logger_set_pangea_config,
)

ACTOR = "python-sdk"
MSG_NO_SIGNED = "test-message"
MSG_JSON = "JSON-message"
MSG_SIGNED_LOCAL = "sign-test-local"
MSG_SIGNED_VAULT = "sign-test-vault"
MSG_CUSTOM_SCHEMA_NO_SIGNED = "python-sdk-custom-schema-no-signed"
JSON_CUSTOM_SCHEMA_NO_SIGNED = "python-sdk-json-custom-schema-no-signed"
MSG_CUSTOM_SCHEMA_SIGNED_LOCAL = "python-sdk-custom-schema-sign-local"
MSG_CUSTOM_SCHEMA_SIGNED_VAULT = "python-sdk-custom-schema-sign-vault"
STATUS_NO_SIGNED = "no-signed"
STATUS_SIGNED = "signed"
LONG_FIELD = "Lorem ipsum dolor sit amet, consectetur adipiscing elit. Sed lacinia, orci eget commodo commodo non."

TEST_ENVIRONMENT = TestEnvironment.LIVE

custom_schema_event = {
    "message": MSG_CUSTOM_SCHEMA_NO_SIGNED,
    "field_int": 1,
    "field_bool": True,
    "field_str_short": STATUS_NO_SIGNED,
    "field_str_long": LONG_FIELD,
    "field_time": datetime.datetime.now(),
}


class TestAudit(unittest.TestCase):
    def setUp(self):
        self.token = get_test_token(TEST_ENVIRONMENT)
        self.vaultToken = get_vault_signature_test_token(TEST_ENVIRONMENT)
        self.customSchemaToken = get_custom_schema_test_token(TestEnvironment.DEVELOP)

        domain = get_test_domain(TEST_ENVIRONMENT)
        self.config = PangeaConfig(domain=domain)
        self.audit = Audit(self.token, config=self.config, logger_name="pangea")
        self.auditLocalSign = Audit(
            self.token, config=self.config, private_key_file="./tests/testdata/privkey", logger_name="pangea"
        )
        self.auditVaultSign = Audit(self.vaultToken, config=self.config, logger_name="pangea")
        logger_set_pangea_config(logger_name=self.audit.logger.name)

        self.auditCustomSchema = Audit(
            get_custom_schema_test_token(TestEnvironment.DEVELOP),
            config=PangeaConfig(get_test_domain(TestEnvironment.DEVELOP)),
            logger_name="pangea",
        )

        self.auditCustomSchemaLocalSign = Audit(
            get_custom_schema_test_token(TestEnvironment.DEVELOP),
            config=PangeaConfig(get_test_domain(TestEnvironment.DEVELOP)),
            private_key_file="./tests/testdata/privkey",
            logger_name="pangea",
        )

    def test_log_no_verbose(self):
        response: PangeaResponse[LogResult] = self.audit.log(
            message=MSG_NO_SIGNED, actor=ACTOR, status=STATUS_NO_SIGNED, verbose=False
        )
        self.assertEqual(response.status, ResponseStatus.SUCCESS)
        self.assertIsNotNone(response.result.hash)
        self.assertIsNone(response.result.envelope)

    def test_log_tenant_id(self):
        audit = Audit(self.token, config=self.config, tenant_id="mytenantid")
        response: PangeaResponse[LogResult] = audit.log(
            message=MSG_NO_SIGNED, actor=ACTOR, status=STATUS_NO_SIGNED, verbose=True
        )
        self.assertEqual(response.status, ResponseStatus.SUCCESS)
        self.assertIsNotNone(response.result.hash)
        self.assertIsNotNone(response.result.envelope)
        event = Event(**response.result.envelope.event)
        self.assertEqual("mytenantid", event.tenant_id)

    def test_log_with_timestamp(self):
        response: PangeaResponse[LogResult] = self.audit.log(
            message=MSG_NO_SIGNED,
            actor=ACTOR,
            status=STATUS_NO_SIGNED,
            timestamp=datetime.datetime.now(),
            verbose=False,
        )
        self.assertEqual(response.status, ResponseStatus.SUCCESS)
        self.assertIsNotNone(response.result.hash)
        self.assertIsNone(response.result.envelope)

    def test_log_verbose_no_verify(self):
        response: PangeaResponse[LogResult] = self.audit.log(
            message=MSG_NO_SIGNED, actor=ACTOR, status=STATUS_NO_SIGNED, verify=False, verbose=True
        )
        self.assertEqual(response.status, ResponseStatus.SUCCESS)
        self.assertIsNotNone(response.result.envelope)
        self.assertIsNone(response.result.consistency_proof)
        self.assertIsNotNone(response.result.membership_proof)
        self.assertEqual(response.result.consistency_verification, EventVerification.NONE)
        self.assertEqual(response.result.membership_verification, EventVerification.NONE)
        self.assertEqual(response.result.signature_verification, EventVerification.NONE)

    def test_log_verify(self):
        response: PangeaResponse[LogResult] = self.audit.log(
            message=MSG_NO_SIGNED, actor=ACTOR, status=STATUS_NO_SIGNED, verify=True
        )  # Verify true set verbose to true
        self.assertEqual(response.status, ResponseStatus.SUCCESS)
        self.assertIsNotNone(response.result.envelope)
        self.assertIsNone(response.result.consistency_proof)
        self.assertIsNotNone(response.result.membership_proof)
        self.assertEqual(
            response.result.consistency_verification, EventVerification.NONE
        )  # Cant verify consistency on first
        self.assertEqual(response.result.membership_verification, EventVerification.PASS)
        self.assertEqual(response.result.signature_verification, EventVerification.NONE)

        response: PangeaResponse[LogResult] = self.audit.log(
            message=MSG_NO_SIGNED, actor=ACTOR, status=STATUS_NO_SIGNED, verify=True
        )
        self.assertEqual(response.status, ResponseStatus.SUCCESS)
        self.assertIsNotNone(response.result.envelope)
        self.assertEqual(response.result.consistency_verification, EventVerification.PASS)  # but second should pass
        self.assertEqual(response.result.membership_verification, EventVerification.PASS)
        self.assertEqual(response.result.signature_verification, EventVerification.NONE)

    def test_log_json(self):
        new = {"customtag3": "mycustommsg3", "ct4": "cm4"}
        old = {"customtag5": "mycustommsg5", "ct6": "cm6"}

        response = self.audit.log(
            message=MSG_JSON,
            actor=ACTOR,
            action="Action",
            source="Source",
            status=STATUS_NO_SIGNED,
            target="Target",
            new=new,
            old=old,
            verify=True,
        )

        self.assertEqual(response.status, ResponseStatus.SUCCESS)
        self.assertIsNotNone(response.result.envelope)
        self.assertIsNotNone(response.result.envelope)
        self.assertIsNotNone(response.result.membership_proof)
        self.assertEqual(response.result.membership_verification, EventVerification.PASS)
        self.assertEqual(response.result.signature_verification, EventVerification.NONE)

    def test_log_sign_local_and_verify(self):
        response = self.auditLocalSign.log(
            message=MSG_SIGNED_LOCAL,
            actor=ACTOR,
            action="Action",
            source="Source",
            status=STATUS_SIGNED,
            target="Target",
            new="New",
            old="Old",
            sign_local=True,
            verify=True,
        )
        self.assertEqual(response.status, ResponseStatus.SUCCESS)

        self.assertIsNotNone(response.result.envelope)
        self.assertIsNone(response.result.consistency_proof)
        self.assertIsNotNone(response.result.membership_proof)
        self.assertEqual(response.result.consistency_verification, EventVerification.NONE)
        self.assertEqual(response.result.membership_verification, EventVerification.PASS)
        self.assertEqual(response.result.signature_verification, EventVerification.PASS)
        self.assertEqual(
            response.result.envelope.public_key,
            r'{"algorithm":"ED25519","key":"-----BEGIN PUBLIC KEY-----\nMCowBQYDK2VwAyEAlvOyDMpK2DQ16NI8G41yINl01wMHzINBahtDPoh4+mE=\n-----END PUBLIC KEY-----\n"}',
        )

    def test_sign_without_signer(self):
        def log():
            response: PangeaResponse[LogResult] = self.audit.log(
                message=MSG_NO_SIGNED, actor=ACTOR, status=STATUS_NO_SIGNED, verbose=False, signing=EventSigning.LOCAL
            )

        # This should fail because there is no signed configured
        self.assertRaises(AuditException, log)

    def test_log_sign_vault_and_verify(self):
        response = self.auditVaultSign.log(
            message=MSG_SIGNED_VAULT,
            actor=ACTOR,
            action="Action",
            source="Source",
            status=STATUS_SIGNED,
            target="Target",
            new="New",
            old="Old",
            verify=True,
        )

        self.assertEqual(response.status, ResponseStatus.SUCCESS)

        self.assertIsNotNone(response.result.envelope)
        self.assertIsNone(response.result.consistency_proof)
        self.assertIsNotNone(response.result.membership_proof)
        self.assertIsNotNone(response.result.envelope.public_key)
        key: dict = json.loads(response.result.envelope.public_key)
        self.assertIsNotNone(key.get("vault_key_id", None))
        self.assertIsNotNone(key.get("vault_key_version", None))
        self.assertIsNotNone(key.get("key", None))
        self.assertIsNotNone(response.result.envelope.signature)
        self.assertEqual(response.result.consistency_verification, EventVerification.NONE)
        self.assertEqual(response.result.membership_verification, EventVerification.PASS)
        self.assertEqual(response.result.signature_verification, EventVerification.PASS)

    def test_log_sign_local_and_tenant_id(self):
        audit = Audit(
            self.token,
            config=self.config,
            private_key_file="./tests/testdata/privkey",
            tenant_id="mytenantid",
        )

        response = audit.log(
            message=MSG_SIGNED_LOCAL,
            actor=ACTOR,
            action="Action",
            source="Source",
            status=STATUS_SIGNED,
            target="Target",
            new="New",
            old="Old",
            sign_local=True,
            verify=True,
        )
        self.assertEqual(response.status, ResponseStatus.SUCCESS)

        self.assertIsNotNone(response.result.envelope)
        self.assertIsNone(response.result.consistency_proof)
        self.assertIsNotNone(response.result.membership_proof)
        self.assertEqual(response.result.consistency_verification, EventVerification.NONE)
        self.assertEqual(response.result.membership_verification, EventVerification.PASS)
        self.assertEqual(response.result.signature_verification, EventVerification.PASS)
        self.assertEqual(
            response.result.envelope.public_key,
            r'{"algorithm":"ED25519","key":"-----BEGIN PUBLIC KEY-----\nMCowBQYDK2VwAyEAlvOyDMpK2DQ16NI8G41yINl01wMHzINBahtDPoh4+mE=\n-----END PUBLIC KEY-----\n"}',
        )
        event = Event(**response.result.envelope.event)
        self.assertEqual("mytenantid", event.tenant_id)

    def test_log_json_sign_local_and_verify(self):
        new = {"customtag3": "mycustommsg3", "ct4": "cm4"}
        old = {"customtag5": "mycustommsg5", "ct6": "cm6"}

        response = self.auditLocalSign.log(
            message=MSG_JSON,
            actor=ACTOR,
            action="Action",
            source="Source",
            status=STATUS_NO_SIGNED,
            target="Target",
            new=new,
            old=old,
            sign_local=True,
            verify=True,
        )

        self.assertEqual(response.status, ResponseStatus.SUCCESS)
        self.assertIsNotNone(response.result.envelope)
        self.assertIsNotNone(response.result.envelope)
        self.assertIsNone(response.result.consistency_proof)
        self.assertIsNotNone(response.result.membership_proof)
        self.assertEqual(response.result.membership_verification, EventVerification.PASS)
        self.assertEqual(response.result.signature_verification, EventVerification.PASS)

    def test_log_json_sign_vault_and_verify(self):
        new = {"customtag3": "mycustommsg3", "ct4": "cm4"}
        old = {"customtag5": "mycustommsg5", "ct6": "cm6"}

        response = self.auditVaultSign.log(
            message=MSG_JSON,
            actor=ACTOR,
            action="Action",
            source="Source",
            status=STATUS_SIGNED,
            target="Target",
            new=new,
            old=old,
            verify=True,
        )

        self.assertEqual(response.status, ResponseStatus.SUCCESS)
        self.assertIsNotNone(response.result.envelope)
        self.assertIsNotNone(response.result.envelope.event)
        self.assertIsNone(response.result.consistency_proof)
        self.assertIsNotNone(response.result.membership_proof)
        self.assertEqual(response.result.membership_verification, EventVerification.PASS)
        self.assertEqual(response.result.signature_verification, EventVerification.PASS)

    # Test custom schema
    def test_custom_schema_log_no_verbose(self):
        response: PangeaResponse[LogResult] = self.auditCustomSchema.log_event(event=custom_schema_event, verbose=False)
        self.assertEqual(response.status, ResponseStatus.SUCCESS)
        self.assertIsNotNone(response.result.hash)
        self.assertIsNone(response.result.envelope)

    def test_custom_schema_log_verbose_no_verify(self):
        response: PangeaResponse[LogResult] = self.auditCustomSchema.log_event(
            event=custom_schema_event, verify=False, verbose=True
        )
        self.assertEqual(response.status, ResponseStatus.SUCCESS)
        self.assertIsNotNone(response.result.envelope)
        self.assertIsNone(response.result.consistency_proof)
        self.assertIsNotNone(response.result.membership_proof)
        self.assertEqual(response.result.consistency_verification, EventVerification.NONE)
        self.assertEqual(response.result.membership_verification, EventVerification.NONE)
        self.assertEqual(response.result.signature_verification, EventVerification.NONE)

    def test_custom_schema_log_verify(self):
        response: PangeaResponse[LogResult] = self.auditCustomSchema.log_event(
            event=custom_schema_event,
            verify=True,
        )  # Verify true set verbose to true
        self.assertEqual(response.status, ResponseStatus.SUCCESS)
        self.assertIsNotNone(response.result.envelope)
        self.assertIsNone(response.result.consistency_proof)
        self.assertIsNotNone(response.result.membership_proof)
        self.assertEqual(
            response.result.consistency_verification, EventVerification.NONE
        )  # Cant verify consistency on first
        self.assertEqual(response.result.membership_verification, EventVerification.PASS)
        self.assertEqual(response.result.signature_verification, EventVerification.NONE)

        response: PangeaResponse[LogResult] = self.auditCustomSchema.log_event(
            event=custom_schema_event,
            verify=True,
        )  # Verify true set verbose to true
        self.assertEqual(response.status, ResponseStatus.SUCCESS)
        self.assertIsNotNone(response.result.envelope)
        self.assertEqual(response.result.consistency_verification, EventVerification.PASS)  # but second should pass
        self.assertEqual(response.result.membership_verification, EventVerification.PASS)
        self.assertEqual(response.result.signature_verification, EventVerification.NONE)

    def test_custom_schema_log_json(self):
        jsonfield = {"customtag3": "mycustommsg3", "ct6": "cm6", "ct4": "cm4", "field_int": 2, "field_bool": True}
        event = {
            "message": JSON_CUSTOM_SCHEMA_NO_SIGNED,
            "field_int": 1,
            "field_bool": True,
            "field_str_short": STATUS_NO_SIGNED,
            "field_str_long": jsonfield,
            "field_time": datetime.datetime.now(),
        }

        response: PangeaResponse[LogResult] = self.auditCustomSchema.log_event(
            event=event,
            verify=True,
        )

        self.assertEqual(response.status, ResponseStatus.SUCCESS)
        self.assertIsNotNone(response.result.envelope)
        self.assertIsNotNone(response.result.envelope)
        self.assertIsNotNone(response.result.membership_proof)
        self.assertEqual(response.result.membership_verification, EventVerification.PASS)
        self.assertEqual(response.result.signature_verification, EventVerification.NONE)

    def test_custom_schema_log_sign_local_and_verify(self):
        response: PangeaResponse[LogResult] = self.auditCustomSchemaLocalSign.log_event(
            event=custom_schema_event,
            sign_local=True,
            verify=True,
        )  # Verify true set verbose to true

        self.assertEqual(response.status, ResponseStatus.SUCCESS)

        self.assertIsNotNone(response.result.envelope)
        self.assertIsNone(response.result.consistency_proof)
        self.assertIsNotNone(response.result.membership_proof)
        self.assertEqual(response.result.consistency_verification, EventVerification.NONE)
        self.assertEqual(response.result.membership_verification, EventVerification.PASS)
        self.assertEqual(response.result.signature_verification, EventVerification.PASS)
        self.assertEqual(
            response.result.envelope.public_key,
            r'{"algorithm":"ED25519","key":"-----BEGIN PUBLIC KEY-----\nMCowBQYDK2VwAyEAlvOyDMpK2DQ16NI8G41yINl01wMHzINBahtDPoh4+mE=\n-----END PUBLIC KEY-----\n"}',
        )

    def test_custom_schema_log_json_sign_local_and_verify(self):
        jsonfield = {"customtag3": "mycustommsg3", "ct6": "cm6", "ct4": "cm4", "field_int": 2, "field_bool": True}
        event = {
            "message": MSG_CUSTOM_SCHEMA_NO_SIGNED,
            "field_int": 1,
            "field_bool": True,
            "field_str_short": STATUS_NO_SIGNED,
            "field_str_long": jsonfield,
            "field_time": datetime.datetime.now(),
        }

        response: PangeaResponse[LogResult] = self.auditCustomSchemaLocalSign.log_event(
            event=event,
            sign_local=True,
            verify=True,
        )

        self.assertEqual(response.status, ResponseStatus.SUCCESS)
        self.assertIsNotNone(response.result.envelope)
        self.assertIsNotNone(response.result.envelope)
        self.assertIsNotNone(response.result.membership_proof)
        self.assertEqual(response.result.membership_verification, EventVerification.PASS)
        self.assertEqual(response.result.signature_verification, EventVerification.PASS)

    def test_search_results_verbose(self):
        limit = 2
        max_result = 3
        response_search = self.audit.search(
            query="message:" + MSG_SIGNED_LOCAL,
            order=SearchOrder.ASC,
            limit=limit,
            max_results=max_result,
            verbose=True,
        )
        self.assertEqual(response_search.status, ResponseStatus.SUCCESS)
        self.assertEqual(len(response_search.result.events), limit)
        self.assertEqual(response_search.result.count, max_result)

        resultsLimit = 2
        # Verify consistency en true
        response_results = self.audit.results(id=response_search.result.id, limit=resultsLimit, verify_consistency=True)
        self.assertEqual(response_results.status, ResponseStatus.SUCCESS)
        self.assertEqual(len(response_results.result.events), resultsLimit)
        for event in response_results.result.events:
            self.assertEqual(event.consistency_verification, EventVerification.PASS)
            self.assertEqual(event.membership_verification, EventVerification.PASS)

        # Verify consistency en false
        response_results = self.audit.results(
            id=response_search.result.id, limit=resultsLimit, offset=1, verify_consistency=False
        )
        self.assertEqual(response_results.status, ResponseStatus.SUCCESS)
        self.assertEqual(len(response_results.result.events), resultsLimit)
        for event in response_results.result.events:
            self.assertEqual(event.consistency_verification, EventVerification.NONE)
            self.assertEqual(event.membership_verification, EventVerification.NONE)

        def resultBadOffset():
            self.audit.results(id=response_search.result.id, limit=1, offset=max_result + 1)

        # This should fail because offset is out of range
        self.assertRaises(pexc.BadOffsetException, resultBadOffset)

    def test_search_results_no_verbose(self):
        limit = 10
        max_result = 10
        response_search = self.audit.search(query='message:""', limit=limit, max_results=max_result, verbose=False)
        self.assertEqual(response_search.status, ResponseStatus.SUCCESS)
        self.assertEqual(len(response_search.result.events), limit)
        self.assertEqual(response_search.result.count, max_result)

        resultsLimit = 2
        # Verify consistency en true
        response_results = self.audit.results(id=response_search.result.id, limit=resultsLimit, verify_consistency=True)
        self.assertEqual(response_results.status, ResponseStatus.SUCCESS)
        self.assertEqual(len(response_results.result.events), resultsLimit)
        for event in response_results.result.events:
            self.assertEqual(event.consistency_verification, EventVerification.NONE)
            self.assertEqual(event.membership_verification, EventVerification.NONE)

        # Verify consistency en false
        response_results = self.audit.results(
            id=response_search.result.id, limit=resultsLimit, offset=1, verify_consistency=False
        )
        self.assertEqual(response_results.status, ResponseStatus.SUCCESS)
        self.assertEqual(len(response_results.result.events), resultsLimit)
        for event in response_results.result.events:
            self.assertEqual(event.consistency_verification, EventVerification.NONE)
            self.assertEqual(event.membership_verification, EventVerification.NONE)

        def resultBadOffset():
            self.audit.results(id=response_search.result.id, limit=1, offset=max_result + 1)

        # This should fail because offset is out of range
        self.assertRaises(pexc.BadOffsetException, resultBadOffset)

    def test_result_bad_offset(self):
        def resultBadOffset():
            self.audit.results(id="id", limit=1, offset=-1)

        # This should fail because offset is out of range
        self.assertRaises(AuditException, resultBadOffset)

    def test_result_bad_limit(self):
        def resultBadLimit():
            self.audit.results(id="id", limit=-1, offset=1)

        # This should fail because offset is out of range
        self.assertRaises(AuditException, resultBadLimit)

    def test_search_with_dates(self):
        limit = 2
        max_result = 3
        end = datetime.datetime.now()
        start = end - datetime.timedelta(days=30)
        response_search = self.audit.search(
            query='message:""',
            order=SearchOrder.DESC,
            limit=limit,
            max_results=max_result,
            verbose=True,
            start=start,
            end=end,
        )
        self.assertEqual(response_search.status, ResponseStatus.SUCCESS)
        self.assertEqual(len(response_search.result.events), limit)
        self.assertEqual(response_search.result.count, max_result)

    def test_search_with_dates_as_strings(self):
        limit = 2
        max_result = 3
        end = "0d"
        start = "30d"
        response_search = self.audit.search(
            query='message:""',
            order=SearchOrder.DESC,
            limit=limit,
            max_results=max_result,
            verbose=True,
            start=start,
            end=end,
        )
        self.assertEqual(response_search.status, ResponseStatus.SUCCESS)
        self.assertEqual(len(response_search.result.events), limit)
        self.assertEqual(response_search.result.count, max_result)

    def test_root_1(self):
        response = self.audit.root()
        self.assertEqual(response.status, ResponseStatus.SUCCESS)
        self.assertTrue(isinstance(response.result.data.tree_name, str))
        self.assertNotEqual(response.result.data.tree_name, "")
        self.assertTrue(isinstance(response.result.data.root_hash, str))
        self.assertNotEqual(response.result.data.root_hash, "")
        self.assertTrue(isinstance(response.result.data.size, int))
        self.assertTrue(isinstance(response.result.data.url, str))
        self.assertNotEqual(response.result.data.url, "")
        if response.result.data.consistency_proof is not None:
            self.assertGreaterEqual(len(response.result.data.consistency_proof), 1)

    def test_root_2(self):
        tree_size = 1
        response = self.audit.root(tree_size=tree_size)
        self.assertEqual(response.status, ResponseStatus.SUCCESS)
        self.assertEqual(response.result.data.size, tree_size)

        self.assertTrue(isinstance(response.result.data.tree_name, str))
        self.assertNotEqual(response.result.data.tree_name, "")
        self.assertTrue(isinstance(response.result.data.root_hash, str))
        self.assertNotEqual(response.result.data.root_hash, "")
        self.assertTrue(isinstance(response.result.data.url, str))
        self.assertNotEqual(response.result.data.url, "")
        if response.result.data.consistency_proof is not None:
            self.assertGreaterEqual(len(response.result.data.consistency_proof), 1)

    def test_search_verify(self):
        query = f"message:{MSG_SIGNED_LOCAL}"
        response = self.audit.search(
            query=query,
            order=SearchOrder.ASC,
            limit=2,
            max_results=2,
            verify_consistency=True,
            verify_events=True,
        )

        self.assertEqual(response.status, ResponseStatus.SUCCESS)
        self.assertNotEqual(0, len(response.result.events))
        for idx, search_event in enumerate(response.result.events):
            self.assertEqual(search_event.consistency_verification, EventVerification.PASS)
            self.assertEqual(search_event.membership_verification, EventVerification.PASS)

    def test_search_sort(self):
        timestamp = time.time()
        msg = f"test-{timestamp}"
        authors = ["alex", "bob", "chris", "david", "evan"]

        for idx in range(0, len(authors)):
            resp = self.audit.log(message=msg, actor=authors[idx])
            self.assertEqual(resp.status, ResponseStatus.SUCCESS)

        query = "message:" + msg
        r_desc: PangeaResponse[SearchOutput] = self.audit.search(
            query=query, order=SearchOrder.ASC, order_by=SearchOrderBy.RECEIVED_AT, limit=len(authors)
        )
        self.assertEqual(r_desc.status, ResponseStatus.SUCCESS)
        self.assertEqual(len(r_desc.result.events), len(authors))

        for idx in range(0, len(authors)):
            self.assertEqual(r_desc.result.events[idx].envelope.event["actor"], authors[idx])

        r_asc = self.audit.search(
            query=query, order=SearchOrder.DESC, order_by=SearchOrderBy.RECEIVED_AT, limit=len(authors)
        )
        self.assertEqual(r_asc.status, ResponseStatus.SUCCESS)
        self.assertEqual(len(r_asc.result.events), len(authors))

        for idx in range(0, len(authors)):
<<<<<<< HEAD
            self.assertEqual(r_asc.result.events[len(authors) - 1 - idx].envelope.event["actor"], authors[idx])


if __name__ == "__main__":
    unittest.main()
=======
            self.assertEqual(r_asc.result.events[len(authors) - 1 - idx].envelope.event.actor, authors[idx])
>>>>>>> 7e723bb5
<|MERGE_RESOLUTION|>--- conflicted
+++ resolved
@@ -7,19 +7,8 @@
 from pangea import PangeaConfig
 from pangea.response import PangeaResponse, ResponseStatus
 from pangea.services import Audit
-<<<<<<< HEAD
+from pangea.services.audit.exceptions import AuditException
 from pangea.services.audit.models import Event, EventVerification, LogResult, SearchOrder, SearchOrderBy, SearchOutput
-=======
-from pangea.services.audit.exceptions import AuditException
-from pangea.services.audit.models import (
-    EventSigning,
-    EventVerification,
-    LogResult,
-    SearchOrder,
-    SearchOrderBy,
-    SearchOutput,
-)
->>>>>>> 7e723bb5
 from pangea.tools import (
     TestEnvironment,
     get_custom_schema_test_token,
@@ -200,7 +189,7 @@
     def test_sign_without_signer(self):
         def log():
             response: PangeaResponse[LogResult] = self.audit.log(
-                message=MSG_NO_SIGNED, actor=ACTOR, status=STATUS_NO_SIGNED, verbose=False, signing=EventSigning.LOCAL
+                message=MSG_NO_SIGNED, actor=ACTOR, status=STATUS_NO_SIGNED, verbose=False, sign_local=True
             )
 
         # This should fail because there is no signed configured
@@ -622,12 +611,4 @@
         self.assertEqual(len(r_asc.result.events), len(authors))
 
         for idx in range(0, len(authors)):
-<<<<<<< HEAD
-            self.assertEqual(r_asc.result.events[len(authors) - 1 - idx].envelope.event["actor"], authors[idx])
-
-
-if __name__ == "__main__":
-    unittest.main()
-=======
-            self.assertEqual(r_asc.result.events[len(authors) - 1 - idx].envelope.event.actor, authors[idx])
->>>>>>> 7e723bb5
+            self.assertEqual(r_asc.result.events[len(authors) - 1 - idx].envelope.event.actor, authors[idx])