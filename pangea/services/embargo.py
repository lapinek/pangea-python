# Copyright 2022 Pangea Cyber Corporation
# Author: Pangea Cyber Corporation
from pangea.response import PangeaResponse

from .base import ServiceBase


class Embargo(ServiceBase):
    service_name = "embargo"
    version = "v1"

    def check_ip(self, ip: str) -> PangeaResponse:
        """
        Embargo

        Check this IP against known sanction and trade embargo lists.

        Args:
<<<<<<< HEAD
            ip (str): Geolocate this IP and check the corresponding country against the enabled embargo lists. Accepts both IPV4 and IPV6 strings.
=======
            ip (str): Geolocate this IP and check the corresponding country against the enabled embargo lists.
            Accepts both IPV4 and IPV6 strings.
>>>>>>> 170b00c1

        Returns:
            A PangeaResponse.
        """

        return self.request.post("check", data={"ip": ip})

    def check_isocode(self, iso_code: str) -> PangeaResponse:
        """
        Embargo

        Check this country against known sanction and trade embargo lists.

        Args:
            iso_code (str): Check this two character country ISO-code against the enabled embargo lists.

        Returns:
            A PangeaResponse.
        """

        return self.request.post("check", data={"iso_code": iso_code})<|MERGE_RESOLUTION|>--- conflicted
+++ resolved
@@ -16,12 +16,8 @@
         Check this IP against known sanction and trade embargo lists.
 
         Args:
-<<<<<<< HEAD
-            ip (str): Geolocate this IP and check the corresponding country against the enabled embargo lists. Accepts both IPV4 and IPV6 strings.
-=======
             ip (str): Geolocate this IP and check the corresponding country against the enabled embargo lists.
             Accepts both IPV4 and IPV6 strings.
->>>>>>> 170b00c1
 
         Returns:
             A PangeaResponse.
