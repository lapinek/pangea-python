import os
import unittest

import pangea.exceptions as pe
from pangea import PangeaConfig
from pangea.response import ResponseStatus
from pangea.services import DomainIntel, FileIntel


class TestDomainIntel(unittest.TestCase):
    def setUp(self):
        token = os.getenv("PANGEA_INTEGRATION_DOMAIN_INTEL_TOKEN")
        domain = os.getenv("PANGEA_INTEGRATION_DOMAIN")
        config = PangeaConfig(domain=domain)
        self.intel_domain = DomainIntel(token, config=config)

    def test_domain_lookup(self):
        response = self.intel_domain.lookup(
            domain="737updatesboeing.com", provider="domaintools", verbose=True, raw=True
        )
        self.assertEqual(response.status, ResponseStatus.SUCCESS)
        self.assertEqual(response.result.data.verdict, "malicious")

    def test_domain_lookup_with_bad_auth_token(self):
        token = "noarealtoken"
        domain = os.getenv("PANGEA_INTEGRATION_DOMAIN")
        config = PangeaConfig(domain=domain)
        badintel_domain = DomainIntel(token, config=config)

        with self.assertRaises(pe.UnauthorizedException):
            badintel_domain.lookup(domain="737updatesboeing.com", provider="domaintools")


class TestFileIntel(unittest.TestCase):
    def setUp(self):
        token = os.getenv("PANGEA_INTEGRATION_FILE_INTEL_TOKEN")
        domain = os.getenv("PANGEA_INTEGRATION_DOMAIN")
        config = PangeaConfig(domain=domain)
        self.intel_file = FileIntel(token, config=config)

    def test_file_lookup(self):
        response = self.intel_file.lookup(
            hash="142b638c6a60b60c7f9928da4fb85a5a8e1422a9ffdc9ee49e17e56ccca9cf6e",
            hash_type="sha256",
            provider="reversinglabs",
            verbose=True,
            raw=True,
        )
        self.assertEqual(response.status, ResponseStatus.SUCCESS)
        self.assertEqual(response.result.data.verdict, "malicious")

    def test_file_lookup_with_bad_auth_token(self):
        token = "noarealtoken"
<<<<<<< HEAD
        domain = os.getenv("PANGEA_TEST_INTEGRATION_ENDPOINT")
=======
        domain = os.getenv("PANGEA_INTEGRATION_DOMAIN")
>>>>>>> 9eb5251b
        config = PangeaConfig(domain=domain)
        badintel_domain = FileIntel(token, config=config)

        with self.assertRaises(pe.UnauthorizedException):
            badintel_domain.lookup(
                hash="142b638c6a60b60c7f9928da4fb85a5a8e1422a9ffdc9ee49e17e56ccca9cf6e",
                hash_type="sha256",
                provider="reversinglabs",
            )

    def test_file_lookup_with_no_provider(self):
        with self.assertRaises(pe.PangeaAPIException):
            self.intel_file.lookup(
                hash="142b638c6a60b60c7f9928da4fb85a5a8e1422a9ffdc9ee49e17e56ccca9cf6e", hash_type="sha256"
            )

    def test_file_lookup_with_bad_hash(self):
        with self.assertRaises(pe.PangeaAPIException):
            self.intel_file.lookup(hash="notarealhash", hash_type="sha256", provider="reversinglabs")

    def test_file_lookup_with_no_provider(self):
        with self.assertRaises(pe.PangeaAPIException):
            self.intel_file.lookup(
                hash="142b638c6a60b60c7f9928da4fb85a5a8e1422a9ffdc9ee49e17e56ccca9cf6e",
                hash_type="notavalidhashtype",
                provider="reversinglabs",
            )<|MERGE_RESOLUTION|>--- conflicted
+++ resolved
@@ -51,11 +51,7 @@
 
     def test_file_lookup_with_bad_auth_token(self):
         token = "noarealtoken"
-<<<<<<< HEAD
-        domain = os.getenv("PANGEA_TEST_INTEGRATION_ENDPOINT")
-=======
         domain = os.getenv("PANGEA_INTEGRATION_DOMAIN")
->>>>>>> 9eb5251b
         config = PangeaConfig(domain=domain)
         badintel_domain = FileIntel(token, config=config)
 
