--- conflicted
+++ resolved
@@ -8,8 +8,6 @@
 ## [Unreleased]
 
 
-<<<<<<< HEAD
-=======
 ## [1.0.2] - 2022-12-23
 
 ### Fixed
@@ -17,7 +15,6 @@
 - Multiples bugs in audit tools used to dump and verify events
 
 
->>>>>>> 66be7232
 ## [1.0.1] - 2022-12-19
 
 ### Added
